import json
from importlib.resources import files as res_files
import logging

import MDAnalysis as MDA
import numpy as np

from HATreaction.utils.trajectory_utils import extract_subsystems, save_capped_systems

from HATreaction.utils.utils import find_radicals
from kimmdy.recipe import Bind, Break, Place, Relax, Recipe, RecipeCollection
from kimmdy.plugins import ReactionPlugin

from pprint import pformat
from tempfile import TemporaryDirectory
import shutil
from pathlib import Path
from tqdm.autonotebook import tqdm


class HAT_reaction(ReactionPlugin):
    def __init__(self, *args, **kwargs):
        logging.getLogger("tensorflow").setLevel("CRITICAL")
        import tensorflow as tf

        logging.getLogger("tensorflow").setLevel("CRITICAL")
        from tensorflow.keras.models import load_model

        super().__init__(*args, **kwargs)

        # Load model

        if getattr(self.config, "model", None) is None:
            ens_glob = "[!_]*"
        else:
            ens_glob = self.config.model

        ensemble_dir = list(res_files("HATmodels").glob(ens_glob))[0]
        ensemble_size = getattr(self.config, "enseble_size", None)
        self.models = []
        self.means = []
        self.stds = []
        self.hparas = {}
        for model_dir in list(ensemble_dir.glob("*"))[slice(ensemble_size)]:
            tf_model_dir = list(model_dir.glob("*.tf"))[0]
            self.models.append(load_model(tf_model_dir))

            with open(model_dir / "hparas.json") as f:
                hpara = json.load(f)
                self.hparas.update(hpara)

            if hpara.get("scale"):
                with open(model_dir / "scale", "r") as f:
                    mean, std = [float(l.strip()) for l in f.readlines()]
            else:
                mean, std = [0.0, 1.0]
            self.means.append(mean)
            self.stds.append(std)

        self.h_cutoff = self.config.h_cutoff
        self.freqfac = self.config.frequency_factor
        self.polling_rate = self.config.polling_rate

    def get_recipe_collection(self, files) -> RecipeCollection:
        from HATreaction.utils.input_generation import create_meta_dataset_predictions

        logger = files.logger
        logger.debug("Getting recipe for reaction: HAT")

        tpr = str(files.input["tpr"])
        trr = str(files.input["trr"])
        u = MDA.Universe(str(tpr), str(trr))

        se_dir = files.outputdir / "se"
        if not self.config.keep_structures:
            se_dir_bck = se_dir
            se_tmpdir = TemporaryDirectory()
            se_dir = Path(se_tmpdir.name)

        if getattr(self.config, "radicals", None) is not None:
            rad_ids = self.config.radicals
        else:
            # One-based strings in top
            rad_ids = [str(int(i) - 1) for i in self.runmng.top.radicals.keys()]
        if len(rad_ids) < 1:
            logger.debug("No radicals known, searching in structure..")
            rad_ids = [str(a[0].id) for a in find_radicals(u)]
        logger.info(f"Found radicals: {len(rad_ids)}")
        if len(rad_ids) < 1:
            logger.info("--> retuning empty recipe collection")
            return RecipeCollection([])
        rad_ids = sorted(rad_ids)
        sub_atms = u.select_atoms(
            f"((not resname SOL NA CL) and (around 20 id {' '.join([i for i in rad_ids])}))"
            f" or id {' '.join([i for i in rad_ids])}",
            updating=True,
        )
        try:
            # environment around radical is updated by ts incrementation
            logger.info(f"Searching trajectory for radical structures.")
            for ts in tqdm(u.trajectory[:: self.polling_rate]):
                u_sub = MDA.Merge(sub_atms)
                u_sub.trajectory[0].dimensions = ts.dimensions

                # check manually w/ ngl:
                if 0:
                    import nglview as ngl

                    view = ngl.show_mdanalysis(u_sub, defaultRepresentation=False)
                    view.representations = [
                        {"type": "ball+stick", "params": {"sele": ""}},
                        {
                            "type": "spacefill",
                            "params": {"sele": "", "radiusScale": 0.7},
                        },
                    ]
                    view._set_selection("@" + ",".join(rad_ids), repr_index=1)
                    view.center()
                    view

                subsystems = extract_subsystems(
                    u_sub,
                    rad_ids,
                    h_cutoff=self.h_cutoff,
                    env_cutoff=10,
                    start=0,
                    stop=1,
                    step=1,
                    cap=False,
                    rad_min_dist=3,
                    unique=False,
                    logger=logger,
                )
                save_capped_systems(subsystems, se_dir)

            in_ds, es, scale_t, meta_ds, metas_masked = create_meta_dataset_predictions(
                meta_files=list(se_dir.glob("*.npz")),
                batch_size=self.hparas["batchsize"],
                mask_energy=False,
                oneway=True,
            )

            # Make predictions
            logger.info("Making predictions.")
            ys = []
            for model, m, s in zip(self.models, self.means, self.stds):
                y = model.predict(in_ds).squeeze()
                ys.append((y * s) + m)
            ys = np.stack(ys)
            ys = np.mean(np.array(ys), 0)

<<<<<<< HEAD
            # Rate; RT=0.593
            logger.info("Creating Recipes.")
=======
            # Rate; RT=0.593 kcal/mol
>>>>>>> 8038c2c0
            rates = list(np.multiply(self.freqfac, np.float_power(np.e, (-ys / 0.593))))
            recipes = []
            logger.debug(f"Barriers:\n{pformat(ys)}")
            logger.info(f"Max Rate: {max(rates)}, predicted {len(rates)} rates")
            logger.debug(f"Rates:\n{pformat(rates)}")
            for meta_d, rate in zip(meta_ds, rates):
                ids = [int(i) for i in meta_d["indices"][0:2]]  # should be zero-based
                # assert all(           # what is this for? shouldn't meta_d["indices"][0:2] be a list of ints?
                #     [len(i) == 1 for i in ids]
                # ), f"HAT atom index translation error! \n{meta_d}"

                f1 = meta_d["frame"]
                f2 = meta_d["frame"] + self.polling_rate
                if f2 >= len(u.trajectory):
                    f2 = len(u.trajectory) - 1
                t1 = u.trajectory[f1].time
                t2 = u.trajectory[f2].time
                old_bound = int(u_sub.select_atoms(f"bonded id {ids[0]}")[0].id)

                # get end position
                pdb_e = meta_d["meta_path"].with_name(
                    meta_d["meta_path"].stem + "_2.pdb"
                )
                with open(pdb_e) as f:
                    finished = False
                    while not finished:
                        line = f.readline()
                        if line[:11] == "ATOM      1":
                            finished = True
                            x = float(line[30:38].strip())
                            y = float(line[38:46].strip())
                            z = float(line[46:54].strip())

                if self.config.change_coords == "place":
                    # HAT plugin ids are kimmdy ixs (zero-based,int)
                    seq = [
                        Break(old_bound, ids[0]),
                        Place(ix_to_place=ids[0], new_coords=[x, y, z]),
                        Bind(ids[0], ids[1]),
                    ]
                elif self.config.change_coords == "lambda":
                    seq = [Break(old_bound, ids[0]), Bind(ids[0], ids[1]), Relax()]
                else:
                    raise ValueError(
                        f"Unknown change_coords parameter {self.config.change_coords}"
                    )

                # make recipe
                recipes.append(
                    Recipe(recipe_steps=seq, rates=[rate], timespans=[[t1, t2]])
                )

            recipe_collection = RecipeCollection(recipes)
        except Exception as e:
            # backup in case of failure
            if not self.config.keep_structures:
                shutil.copytree(se_dir, se_dir_bck)
            raise e

        if not self.config.keep_structures:
            se_tmpdir.cleanup()
        return recipe_collection<|MERGE_RESOLUTION|>--- conflicted
+++ resolved
@@ -149,12 +149,8 @@
             ys = np.stack(ys)
             ys = np.mean(np.array(ys), 0)
 
-<<<<<<< HEAD
-            # Rate; RT=0.593
+            # Rate; RT=0.593 kcal/mol
             logger.info("Creating Recipes.")
-=======
-            # Rate; RT=0.593 kcal/mol
->>>>>>> 8038c2c0
             rates = list(np.multiply(self.freqfac, np.float_power(np.e, (-ys / 0.593))))
             recipes = []
             logger.debug(f"Barriers:\n{pformat(ys)}")
