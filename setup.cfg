--- conflicted
+++ resolved
@@ -28,11 +28,7 @@
 where=src
 
 [options.entry_points]
-<<<<<<< HEAD
 console_scripts =
     HAT_reaction = kimmdy.cmd:kimmdy
-kimmdy.plugins =
-=======
 kimmdy.reaction_plugins =
->>>>>>> f4c4be73
     hat_reaction = HATreaction.reaction:HAT_reaction